import re
import boto3
from .token_decoder import decode


<<<<<<< HEAD
class Handler:
    def authorize_request(self, event, context):
        print("Client token: " + event['authorizationToken'])
        print("Method ARN: " + event['methodArn'])
        """validate the incoming token"""
        """and produce the principal user identifier associated with the token"""

        """this could be accomplished in a number of ways:"""
        """1. Call out to OAuth provider"""
        """2. Decode a JWT token inline"""
        """3. Lookup in a self-managed DB"""
        principalId = "user|a1b2c3d4"

        """you can send a 401 Unauthorized response to the client by failing like so:"""
        """raise Exception('Unauthorized')"""

        """if the token is valid, a policy must be generated which will allow or deny access to the client"""

        """if access is denied, the client will recieve a 403 Access Denied response"""
        """if access is allowed, API Gateway will proceed with the backend integration configured on the method that was called"""

        """this function must generate a policy that is associated with the recognized principal user identifier."""
        """depending on your use case, you might store policies in a DB, or generate them on the fly"""

        """keep in mind, the policy is cached for 5 minutes by default (TTL is configurable in the authorizer)"""
        """and will apply to subsequent calls to any method/resource in the RestApi"""
        """made with the same token"""

        """the example policy below denies access to all resources in the RestApi"""
        tmp = event['methodArn'].split(':')
        apiGatewayArnTmp = tmp[5].split('/')
        awsAccountId = tmp[4]

        policy = AuthPolicy(principalId, awsAccountId)
        policy.restApiId = apiGatewayArnTmp[0]
        policy.region = tmp[3]
        policy.stage = apiGatewayArnTmp[1]
        policy.denyAllMethods()
        """policy.allowMethod(HttpVerb.GET, "/pets/*")"""

        # Finally, build the policy
        authResponse = policy.build()

        # new! -- add additional key-value pairs associated with the authenticated principal
        # these are made available by APIGW like so: $context.authorizer.<key>
        # additional context is cached
        context = {
            'key': 'value',  # $context.authorizer.key -> value
            'number': 1,
            'bool': True
        }
        # context['arr'] = ['foo'] <- this is invalid, APIGW will not accept it
        # context['obj'] = {'foo':'bar'} <- also invalid

        authResponse['context'] = context
=======
def lambda_handler(event, context):
    print("Client token: " + event['authorizationToken'])
    print("Method ARN: " + event['methodArn'])
    anonymous = False
    token = event['authorizationToken']
    if token is None or len(token) == 0:
        anonymous = True
    else:
        """validate the incoming token"""
        """and produce the principal user identifier associated with the token"""
        res = decode(token)
        if res is False:
            raise Exception('Unauthorized')

        principalId = res['sub']

    """if the token is valid, a policy must be generated which will allow or deny access to the client"""

    """if access is denied, the client will recieve a 403 Access Denied response"""
    """if access is allowed, API Gateway will proceed with the backend integration configured on the method that was called"""

    """this function must generate a policy that is associated with the recognized principal user identifier."""
    """depending on your use case, you might store policies in a DB, or generate them on the fly"""

    """keep in mind, the policy is cached for 5 minutes by default (TTL is configurable in the authorizer)"""
    """and will apply to subsequent calls to any method/resource in the RestApi"""
    """made with the same token"""

    """the example policy below denies access to all resources in the RestApi"""
    tmp = event['methodArn'].split(':')
    apiGatewayArnTmp = tmp[5].split('/')
    awsAccountId = tmp[4]

    policy = AuthPolicy(principalId, awsAccountId)
    policy.restApiId = apiGatewayArnTmp[0]
    policy.region = tmp[3]
    policy.stage = apiGatewayArnTmp[1]

    if anonymous:
        policy.denyAllMethods()
        policy.allowMethod(HttpVerb.GET, "/image/*")
        policy.allowMethod(HttpVerb.GET, "/repository/*/images")
        granted_repositories = "880ab7e4-6949-11ea-bc55-0242ac130003,read"
    else:
        policy.allowAllMethods()
        granted_repositories = ""

    # Finally, build the policy
    authResponse = policy.build()

    # new! -- add additional key-value pairs associated with the authenticated principal
    # these are made available by APIGW like so: $context.authorizer.<key>
    # additional context is cached
    context = {
        'granted_repositories': granted_repositories, # $context.authorizer.key -> value
        'anonymous': anonymous
    }
    # context['arr'] = ['foo'] <- this is invalid, APIGW will not accept it
    # context['obj'] = {'foo':'bar'} <- also invalid
>>>>>>> 11e641d0

        return authResponse

    def test_authorization(self, event, context):
        print("Test authorization - auth success")
        print(event)
        print(context)


class HttpVerb:
    GET = "GET"
    POST = "POST"
    PUT = "PUT"
    PATCH = "PATCH"
    HEAD = "HEAD"
    DELETE = "DELETE"
    OPTIONS = "OPTIONS"
    ALL = "*"


class AuthPolicy(object):
    awsAccountId = ""
    """The AWS account id the policy will be generated for. This is used to create the method ARNs."""
    principalId = ""
    """The principal used for the policy, this should be a unique identifier for the end user."""
    version = "2012-10-17"
    """The policy version used for the evaluation. This should always be '2012-10-17'"""
    pathRegex = "^[/.a-zA-Z0-9-\*]+$"
    """The regular expression used to validate resource paths for the policy"""

    """these are the internal lists of allowed and denied methods. These are lists
    of objects and each object has 2 properties: A resource ARN and a nullable
    conditions statement.
    the build method processes these lists and generates the approriate
    statements for the final policy"""
    allowMethods = []
    denyMethods = []

    restApiId = "*"
    """The API Gateway API id. By default this is set to '*'"""
    region = "*"
    """The region where the API is deployed. By default this is set to '*'"""
    stage = "*"
    """The name of the stage used in the policy. By default this is set to '*'"""

    def __init__(self, principal, awsAccountId):
        self.awsAccountId = awsAccountId
        self.principalId = principal
        self.allowMethods = []
        self.denyMethods = []

    def _addMethod(self, effect, verb, resource, conditions):
        """Adds a method to the internal lists of allowed or denied methods. Each object in
        the internal list contains a resource ARN and a condition statement. The condition
        statement can be null."""
        if verb != "*" and not hasattr(HttpVerb, verb):
            raise NameError("Invalid HTTP verb " + verb + ". Allowed verbs in HttpVerb class")
        resourcePattern = re.compile(self.pathRegex)
        if not resourcePattern.match(resource):
            raise NameError("Invalid resource path: " + resource + ". Path should match " + self.pathRegex)

        if resource[:1] == "/":
            resource = resource[1:]

        resourceArn = ("arn:aws:execute-api:" +
                       self.region + ":" +
                       self.awsAccountId + ":" +
                       self.restApiId + "/" +
                       self.stage + "/" +
                       verb + "/" +
                       resource)

        if effect.lower() == "allow":
            self.allowMethods.append({
                'resourceArn': resourceArn,
                'conditions': conditions
            })
        elif effect.lower() == "deny":
            self.denyMethods.append({
                'resourceArn': resourceArn,
                'conditions': conditions
            })

    def _getEmptyStatement(self, effect):
        """Returns an empty statement object prepopulated with the correct action and the
        desired effect."""
        statement = {
            'Action': 'execute-api:Invoke',
            'Effect': effect[:1].upper() + effect[1:].lower(),
            'Resource': []
        }

        return statement

    def _getStatementForEffect(self, effect, methods):
        """This function loops over an array of objects containing a resourceArn and
        conditions statement and generates the array of statements for the policy."""
        statements = []

        if len(methods) > 0:
            statement = self._getEmptyStatement(effect)

            for curMethod in methods:
                if curMethod['conditions'] is None or len(curMethod['conditions']) == 0:
                    statement['Resource'].append(curMethod['resourceArn'])
                else:
                    conditionalStatement = self._getEmptyStatement(effect)
                    conditionalStatement['Resource'].append(curMethod['resourceArn'])
                    conditionalStatement['Condition'] = curMethod['conditions']
                    statements.append(conditionalStatement)

            statements.append(statement)

        return statements

    def allowAllMethods(self):
        """Adds a '*' allow to the policy to authorize access to all methods of an API"""
        self._addMethod("Allow", HttpVerb.ALL, "*", [])

    def denyAllMethods(self):
        """Adds a '*' allow to the policy to deny access to all methods of an API"""
        self._addMethod("Deny", HttpVerb.ALL, "*", [])

    def allowMethod(self, verb, resource):
        """Adds an API Gateway method (Http verb + Resource path) to the list of allowed
        methods for the policy"""
        self._addMethod("Allow", verb, resource, [])

    def denyMethod(self, verb, resource):
        """Adds an API Gateway method (Http verb + Resource path) to the list of denied
        methods for the policy"""
        self._addMethod("Deny", verb, resource, [])

    def allowMethodWithConditions(self, verb, resource, conditions):
        """Adds an API Gateway method (Http verb + Resource path) to the list of allowed
        methods and includes a condition for the policy statement. More on AWS policy
        conditions here: http://docs.aws.amazon.com/IAM/latest/UserGuide/reference_policies_elements.html#Condition"""
        self._addMethod("Allow", verb, resource, conditions)

    def denyMethodWithConditions(self, verb, resource, conditions):
        """Adds an API Gateway method (Http verb + Resource path) to the list of denied
        methods and includes a condition for the policy statement. More on AWS policy
        conditions here: http://docs.aws.amazon.com/IAM/latest/UserGuide/reference_policies_elements.html#Condition"""
        self._addMethod("Deny", verb, resource, conditions)

    def build(self):
        """Generates the policy document based on the internal lists of allowed and denied
        conditions. This will generate a policy with two main statements for the effect:
        one statement for Allow and one statement for Deny.
        Methods that includes conditions will have their own statement in the policy."""
        if ((self.allowMethods is None or len(self.allowMethods) == 0) and
                (self.denyMethods is None or len(self.denyMethods) == 0)):
            raise NameError("No statements defined for the policy")

        policy = {
            'principalId': self.principalId,
            'policyDocument': {
                'Version': self.version,
                'Statement': []
            }
        }

        policy['policyDocument']['Statement'].extend(self._getStatementForEffect("Allow", self.allowMethods))
        policy['policyDocument']['Statement'].extend(self._getStatementForEffect("Deny", self.denyMethods))

        return policy

handler = Handler()
authorize_request = handler.authorize_request
test_authorization = handler.test_authorization<|MERGE_RESOLUTION|>--- conflicted
+++ resolved
@@ -3,22 +3,23 @@
 from .token_decoder import decode
 
 
-<<<<<<< HEAD
 class Handler:
-    def authorize_request(self, event, context):
+
+    def lambda_handler(event, context):
         print("Client token: " + event['authorizationToken'])
         print("Method ARN: " + event['methodArn'])
-        """validate the incoming token"""
-        """and produce the principal user identifier associated with the token"""
-
-        """this could be accomplished in a number of ways:"""
-        """1. Call out to OAuth provider"""
-        """2. Decode a JWT token inline"""
-        """3. Lookup in a self-managed DB"""
-        principalId = "user|a1b2c3d4"
-
-        """you can send a 401 Unauthorized response to the client by failing like so:"""
-        """raise Exception('Unauthorized')"""
+        anonymous = False
+        token = event['authorizationToken']
+        if token is None or len(token) == 0:
+            anonymous = True
+        else:
+            """validate the incoming token"""
+            """and produce the principal user identifier associated with the token"""
+            res = decode(token)
+            if res is False:
+                raise Exception('Unauthorized')
+
+            principalId = res['sub']
 
         """if the token is valid, a policy must be generated which will allow or deny access to the client"""
 
@@ -41,8 +42,15 @@
         policy.restApiId = apiGatewayArnTmp[0]
         policy.region = tmp[3]
         policy.stage = apiGatewayArnTmp[1]
-        policy.denyAllMethods()
-        """policy.allowMethod(HttpVerb.GET, "/pets/*")"""
+
+        if anonymous:
+            policy.denyAllMethods()
+            policy.allowMethod(HttpVerb.GET, "/image/*")
+            policy.allowMethod(HttpVerb.GET, "/repository/*/images")
+            granted_repositories = "880ab7e4-6949-11ea-bc55-0242ac130003,read"
+        else:
+            policy.allowAllMethods()
+            granted_repositories = ""
 
         # Finally, build the policy
         authResponse = policy.build()
@@ -51,77 +59,14 @@
         # these are made available by APIGW like so: $context.authorizer.<key>
         # additional context is cached
         context = {
-            'key': 'value',  # $context.authorizer.key -> value
-            'number': 1,
-            'bool': True
+            'granted_repositories': granted_repositories,  # $context.authorizer.key -> value
+            'anonymous': anonymous
         }
         # context['arr'] = ['foo'] <- this is invalid, APIGW will not accept it
         # context['obj'] = {'foo':'bar'} <- also invalid
-
         authResponse['context'] = context
-=======
-def lambda_handler(event, context):
-    print("Client token: " + event['authorizationToken'])
-    print("Method ARN: " + event['methodArn'])
-    anonymous = False
-    token = event['authorizationToken']
-    if token is None or len(token) == 0:
-        anonymous = True
-    else:
-        """validate the incoming token"""
-        """and produce the principal user identifier associated with the token"""
-        res = decode(token)
-        if res is False:
-            raise Exception('Unauthorized')
-
-        principalId = res['sub']
-
-    """if the token is valid, a policy must be generated which will allow or deny access to the client"""
-
-    """if access is denied, the client will recieve a 403 Access Denied response"""
-    """if access is allowed, API Gateway will proceed with the backend integration configured on the method that was called"""
-
-    """this function must generate a policy that is associated with the recognized principal user identifier."""
-    """depending on your use case, you might store policies in a DB, or generate them on the fly"""
-
-    """keep in mind, the policy is cached for 5 minutes by default (TTL is configurable in the authorizer)"""
-    """and will apply to subsequent calls to any method/resource in the RestApi"""
-    """made with the same token"""
-
-    """the example policy below denies access to all resources in the RestApi"""
-    tmp = event['methodArn'].split(':')
-    apiGatewayArnTmp = tmp[5].split('/')
-    awsAccountId = tmp[4]
-
-    policy = AuthPolicy(principalId, awsAccountId)
-    policy.restApiId = apiGatewayArnTmp[0]
-    policy.region = tmp[3]
-    policy.stage = apiGatewayArnTmp[1]
-
-    if anonymous:
-        policy.denyAllMethods()
-        policy.allowMethod(HttpVerb.GET, "/image/*")
-        policy.allowMethod(HttpVerb.GET, "/repository/*/images")
-        granted_repositories = "880ab7e4-6949-11ea-bc55-0242ac130003,read"
-    else:
-        policy.allowAllMethods()
-        granted_repositories = ""
-
-    # Finally, build the policy
-    authResponse = policy.build()
-
-    # new! -- add additional key-value pairs associated with the authenticated principal
-    # these are made available by APIGW like so: $context.authorizer.<key>
-    # additional context is cached
-    context = {
-        'granted_repositories': granted_repositories, # $context.authorizer.key -> value
-        'anonymous': anonymous
-    }
-    # context['arr'] = ['foo'] <- this is invalid, APIGW will not accept it
-    # context['obj'] = {'foo':'bar'} <- also invalid
->>>>>>> 11e641d0
-
         return authResponse
+
 
     def test_authorization(self, event, context):
         print("Test authorization - auth success")
@@ -287,6 +232,7 @@
 
         return policy
 
+
 handler = Handler()
 authorize_request = handler.authorize_request
 test_authorization = handler.test_authorization